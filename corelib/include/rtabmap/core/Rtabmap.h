--- conflicted
+++ resolved
@@ -1,241 +1,237 @@
-/*
-Copyright (c) 2010-2014, Mathieu Labbe - IntRoLab - Universite de Sherbrooke
-All rights reserved.
-
-Redistribution and use in source and binary forms, with or without
-modification, are permitted provided that the following conditions are met:
-    * Redistributions of source code must retain the above copyright
-      notice, this list of conditions and the following disclaimer.
-    * Redistributions in binary form must reproduce the above copyright
-      notice, this list of conditions and the following disclaimer in the
-      documentation and/or other materials provided with the distribution.
-    * Neither the name of the Universite de Sherbrooke nor the
-      names of its contributors may be used to endorse or promote products
-      derived from this software without specific prior written permission.
-
-THIS SOFTWARE IS PROVIDED BY THE COPYRIGHT HOLDERS AND CONTRIBUTORS "AS IS" AND
-ANY EXPRESS OR IMPLIED WARRANTIES, INCLUDING, BUT NOT LIMITED TO, THE IMPLIED
-WARRANTIES OF MERCHANTABILITY AND FITNESS FOR A PARTICULAR PURPOSE ARE
-DISCLAIMED. IN NO EVENT SHALL THE COPYRIGHT HOLDER OR CONTRIBUTORS BE LIABLE FOR ANY
-DIRECT, INDIRECT, INCIDENTAL, SPECIAL, EXEMPLARY, OR CONSEQUENTIAL DAMAGES
-(INCLUDING, BUT NOT LIMITED TO, PROCUREMENT OF SUBSTITUTE GOODS OR SERVICES;
-LOSS OF USE, DATA, OR PROFITS; OR BUSINESS INTERRUPTION) HOWEVER CAUSED AND
-ON ANY THEORY OF LIABILITY, WHETHER IN CONTRACT, STRICT LIABILITY, OR TORT
-(INCLUDING NEGLIGENCE OR OTHERWISE) ARISING IN ANY WAY OUT OF THE USE OF THIS
-SOFTWARE, EVEN IF ADVISED OF THE POSSIBILITY OF SUCH DAMAGE.
-*/
-
-#ifndef RTABMAP_H_
-#define RTABMAP_H_
-
-#include "rtabmap/core/RtabmapExp.h" // DLL export/import defines
-
-#include "rtabmap/core/Parameters.h"
-#include "rtabmap/core/SensorData.h"
-#include "rtabmap/core/Statistics.h"
-#include "rtabmap/core/Link.h"
-
-#include <opencv2/core/core.hpp>
-#include <list>
-#include <stack>
-#include <set>
-
-namespace rtabmap
-{
-
-class EpipolarGeometry;
-class Memory;
-class BayesFilter;
-class Signature;
-namespace graph {
-class Optimizer;
-}
-
-class RTABMAP_EXP Rtabmap
-{
-public:
-	enum VhStrategy {kVhNone, kVhEpipolar, kVhUndef};
-
-public:
-	static std::string getVersion();
-	static void readParameters(const std::string & configFile, ParametersMap & parameters);
-	static void writeParameters(const std::string & configFile, const ParametersMap & parameters);
-
-public:
-	Rtabmap();
-	virtual ~Rtabmap();
-
-	bool process(const cv::Mat & image, int id=0); // for convenience, an id is automatically generated if id=0
-	bool process(
-			const SensorData & data,
-			const Transform & odomPose,
-			const cv::Mat & covariance = cv::Mat::eye(6,6,CV_64FC1)); // for convenience
-
-	void init(const ParametersMap & parameters, const std::string & databasePath = "");
-	void init(const std::string & configFile = "", const std::string & databasePath = "");
-
-	void close();
-
-	const std::string & getWorkingDir() const {return _wDir;}
-	int getLoopClosureId() const {return _loopClosureHypothesis.first;}
-	float getLoopClosureValue() const {return _loopClosureHypothesis.second;}
-	int getHighestHypothesisId() const {return _highestHypothesis.first;}
-	float getHighestHypothesisValue() const {return _highestHypothesis.second;}
-	int getLastLocationId() const;
-	std::list<int> getWM() const; // working memory
-	std::set<int> getSTM() const; // short-term memory
-	int getWMSize() const; // working memory size
-	int getSTMSize() const; // short-term memory size
-	std::map<int, int> getWeights() const;
-	int getTotalMemSize() const;
-	double getLastProcessTime() const {return _lastProcessTime;};
-	std::multimap<int, cv::KeyPoint> getWords(int locationId) const;
-	bool isInSTM(int locationId) const;
-	bool isIDsGenerated() const;
-	const Statistics & getStatistics() const;
-	//bool getMetricData(int locationId, cv::Mat & rgb, cv::Mat & depth, float & depthConstant, Transform & pose, Transform & localTransform) const;
-	const std::map<int, Transform> & getLocalOptimizedPoses() const {return _optimizedPoses;}
-	Transform getPose(int locationId) const;
-	Transform getMapCorrection() const {return _mapCorrection;}
-	const Memory * getMemory() const {return _memory;}
-	float getGoalReachedRadius() const {return _goalReachedRadius;}
-	float getLocalRadius() const {return _localRadius;}
-
-	float getTimeThreshold() const {return _maxTimeAllowed;} // in ms
-	void setTimeThreshold(float maxTimeAllowed); // in ms
-
-	int triggerNewMap();
-	bool labelLocation(int id, const std::string & label);
-	bool setUserData(int id, const std::vector<unsigned char> & data);
-	void generateDOTGraph(const std::string & path, int id=0, int margin=5);
-	void generateTOROGraph(const std::string & path, bool optimized, bool global);
-	void resetMemory();
-	void dumpPrediction() const;
-	void dumpData() const;
-	void parseParameters(const ParametersMap & parameters);
-	void setWorkingDirectory(std::string path);
-	void rejectLoopClosure(int oldId, int newId);
-	void get3DMap(std::map<int, Signature> & signatures,
-			std::map<int, Transform> & poses,
-			std::multimap<int, Link> & constraints,
-			bool optimized,
-			bool global) const;
-	void getGraph(std::map<int, Transform> & poses,
-			std::multimap<int, Link> & constraints,
-			bool optimized,
+/*
+Copyright (c) 2010-2014, Mathieu Labbe - IntRoLab - Universite de Sherbrooke
+All rights reserved.
+
+Redistribution and use in source and binary forms, with or without
+modification, are permitted provided that the following conditions are met:
+    * Redistributions of source code must retain the above copyright
+      notice, this list of conditions and the following disclaimer.
+    * Redistributions in binary form must reproduce the above copyright
+      notice, this list of conditions and the following disclaimer in the
+      documentation and/or other materials provided with the distribution.
+    * Neither the name of the Universite de Sherbrooke nor the
+      names of its contributors may be used to endorse or promote products
+      derived from this software without specific prior written permission.
+
+THIS SOFTWARE IS PROVIDED BY THE COPYRIGHT HOLDERS AND CONTRIBUTORS "AS IS" AND
+ANY EXPRESS OR IMPLIED WARRANTIES, INCLUDING, BUT NOT LIMITED TO, THE IMPLIED
+WARRANTIES OF MERCHANTABILITY AND FITNESS FOR A PARTICULAR PURPOSE ARE
+DISCLAIMED. IN NO EVENT SHALL THE COPYRIGHT HOLDER OR CONTRIBUTORS BE LIABLE FOR ANY
+DIRECT, INDIRECT, INCIDENTAL, SPECIAL, EXEMPLARY, OR CONSEQUENTIAL DAMAGES
+(INCLUDING, BUT NOT LIMITED TO, PROCUREMENT OF SUBSTITUTE GOODS OR SERVICES;
+LOSS OF USE, DATA, OR PROFITS; OR BUSINESS INTERRUPTION) HOWEVER CAUSED AND
+ON ANY THEORY OF LIABILITY, WHETHER IN CONTRACT, STRICT LIABILITY, OR TORT
+(INCLUDING NEGLIGENCE OR OTHERWISE) ARISING IN ANY WAY OUT OF THE USE OF THIS
+SOFTWARE, EVEN IF ADVISED OF THE POSSIBILITY OF SUCH DAMAGE.
+*/
+
+#ifndef RTABMAP_H_
+#define RTABMAP_H_
+
+#include "rtabmap/core/RtabmapExp.h" // DLL export/import defines
+
+#include "rtabmap/core/Parameters.h"
+#include "rtabmap/core/SensorData.h"
+#include "rtabmap/core/Statistics.h"
+#include "rtabmap/core/Link.h"
+
+#include <opencv2/core/core.hpp>
+#include <list>
+#include <stack>
+#include <set>
+
+namespace rtabmap
+{
+
+class EpipolarGeometry;
+class Memory;
+class BayesFilter;
+class Signature;
+namespace graph {
+class Optimizer;
+}
+
+class RTABMAP_EXP Rtabmap
+{
+public:
+	enum VhStrategy {kVhNone, kVhEpipolar, kVhUndef};
+
+public:
+	static std::string getVersion();
+	static void readParameters(const std::string & configFile, ParametersMap & parameters);
+	static void writeParameters(const std::string & configFile, const ParametersMap & parameters);
+
+public:
+	Rtabmap();
+	virtual ~Rtabmap();
+
+	bool process(const cv::Mat & image, int id=0); // for convenience, an id is automatically generated if id=0
+	bool process(
+			const SensorData & data,
+			const Transform & odomPose,
+			const cv::Mat & covariance = cv::Mat::eye(6,6,CV_64FC1)); // for convenience
+
+	void init(const ParametersMap & parameters, const std::string & databasePath = "");
+	void init(const std::string & configFile = "", const std::string & databasePath = "");
+
+	void close();
+
+	const std::string & getWorkingDir() const {return _wDir;}
+	int getLoopClosureId() const {return _loopClosureHypothesis.first;}
+	float getLoopClosureValue() const {return _loopClosureHypothesis.second;}
+	int getHighestHypothesisId() const {return _highestHypothesis.first;}
+	float getHighestHypothesisValue() const {return _highestHypothesis.second;}
+	int getLastLocationId() const;
+	std::list<int> getWM() const; // working memory
+	std::set<int> getSTM() const; // short-term memory
+	int getWMSize() const; // working memory size
+	int getSTMSize() const; // short-term memory size
+	std::map<int, int> getWeights() const;
+	int getTotalMemSize() const;
+	double getLastProcessTime() const {return _lastProcessTime;};
+	std::multimap<int, cv::KeyPoint> getWords(int locationId) const;
+	bool isInSTM(int locationId) const;
+	bool isIDsGenerated() const;
+	const Statistics & getStatistics() const;
+	//bool getMetricData(int locationId, cv::Mat & rgb, cv::Mat & depth, float & depthConstant, Transform & pose, Transform & localTransform) const;
+	const std::map<int, Transform> & getLocalOptimizedPoses() const {return _optimizedPoses;}
+	Transform getPose(int locationId) const;
+	Transform getMapCorrection() const {return _mapCorrection;}
+	const Memory * getMemory() const {return _memory;}
+	float getGoalReachedRadius() const {return _goalReachedRadius;}
+	float getLocalRadius() const {return _localRadius;}
+
+	float getTimeThreshold() const {return _maxTimeAllowed;} // in ms
+	void setTimeThreshold(float maxTimeAllowed); // in ms
+
+	int triggerNewMap();
+	bool labelLocation(int id, const std::string & label);
+	bool setUserData(int id, const std::vector<unsigned char> & data);
+	void generateDOTGraph(const std::string & path, int id=0, int margin=5);
+	void generateTOROGraph(const std::string & path, bool optimized, bool global);
+	void resetMemory();
+	void dumpPrediction() const;
+	void dumpData() const;
+	void parseParameters(const ParametersMap & parameters);
+	void setWorkingDirectory(std::string path);
+	void rejectLoopClosure(int oldId, int newId);
+	void get3DMap(std::map<int, Signature> & signatures,
+			std::map<int, Transform> & poses,
+			std::multimap<int, Link> & constraints,
+			bool optimized,
+			bool global) const;
+	void getGraph(std::map<int, Transform> & poses,
+			std::multimap<int, Link> & constraints,
+			bool optimized,
 			bool global,
-<<<<<<< HEAD
 			std::map<int, Signature> * signatures = 0);
-=======
-			bool posesConstraintsOnly = false);
->>>>>>> ec8946dc
-	void clearPath();
-	bool computePath(int targetNode, bool global);
-	bool computePath(const Transform & targetPose, bool global);
-	const std::vector<std::pair<int, Transform> > & getPath() const {return _path;}
-	std::vector<std::pair<int, Transform> > getPathNextPoses() const;
-	std::vector<int> getPathNextNodes() const;
-	int getPathCurrentGoalId() const;
-	const Transform & getPathTransformToGoal() const {return _pathTransformToGoal;}
-
-	std::map<int, Transform> getForwardWMPoses(int fromId, int maxNearestNeighbors, float radius, int maxDiffID) const;
-	std::list<std::map<int, Transform> > getPaths(std::map<int, Transform> poses) const;
-	void adjustLikelihood(std::map<int, float> & likelihood) const;
-	std::pair<int, float> selectHypothesis(const std::map<int, float> & posterior,
-											const std::map<int, float> & likelihood) const;
-
-private:
-	void optimizeCurrentMap(int id,
-			bool lookInDatabase,
-			std::map<int, Transform> & optimizedPoses,
-			std::multimap<int, Link> * constraints = 0) const;
-	std::map<int, Transform> optimizeGraph(
-			int fromId,
-			const std::set<int> & ids,
-			bool lookInDatabase,
-			std::multimap<int, Link> * constraints = 0) const;
-	void updateGoalIndex();
-	bool computePath(int targetNode, std::map<int, Transform> nodes, const std::multimap<int, rtabmap::Link> & constraints);
-
-	void setupLogFiles(bool overwrite = false);
-	void flushStatisticLogs();
-
-private:
-	// Modifiable parameters
-	bool _publishStats;
-	bool _publishLastSignature;
-	bool _publishPdf;
-	bool _publishLikelihood;
-	float _maxTimeAllowed; // in ms
-	unsigned int _maxMemoryAllowed; // signatures count in WM
-	float _loopThr;
-	float _loopRatio;
-	unsigned int _maxRetrieved;
-	unsigned int _maxLocalRetrieved;
-	bool _statisticLogsBufferedInRAM;
-	bool _statisticLogged;
-	bool _statisticLoggedHeaders;
-	bool _rgbdSlamMode;
-	float _rgbdLinearUpdate;
-	float _rgbdAngularUpdate;
-	float _newMapOdomChangeDistance;
-	int _globalLoopClosureIcpType;
-	bool _poseScanMatching;
-	bool _localLoopClosureDetectionTime;
-	bool _localLoopClosureDetectionSpace;
-	float _localRadius;
-	float _localImmunizationRatio;
-	int _localDetectMaxGraphDepth;
-	float _localPathFilteringRadius;
-	bool _localPathOdomPosesUsed;
-	std::string _databasePath;
-	bool _optimizeFromGraphEnd;
-	bool _reextractLoopClosureFeatures;
-	int _reextractNNType;
-	float _reextractNNDR;
-	int _reextractFeatureType;
-	int _reextractMaxWords;
-	bool _startNewMapOnLoopClosure;
-	float _goalReachedRadius; // meters
-	bool _planVirtualLinks;
-	bool _goalsSavedInUserData;
-
-	std::pair<int, float> _loopClosureHypothesis;
-	std::pair<int, float> _highestHypothesis;
-	double _lastProcessTime;
-
-	// Abstract classes containing all loop closure
-	// strategies for a type of signature or configuration.
-	EpipolarGeometry * _epipolarGeometry;
-	BayesFilter * _bayesFilter;
-	graph::Optimizer * _graphOptimizer;
-	ParametersMap _modifiedParameters;
-
-	Memory * _memory;
-
-	FILE* _foutFloat;
-	FILE* _foutInt;
-	std::list<std::string> _bufferedLogsF;
-	std::list<std::string> _bufferedLogsI;
-
-	Statistics statistics_;
-
-	std::string _wDir;
-
-	std::map<int, Transform> _optimizedPoses;
-	std::multimap<int, Link> _constraints;
-	Transform _mapCorrection;
-	Transform _mapTransform; // for localization mode
-	Transform _lastLocalizationPose; // for localization mode
-
-	// Planning stuff
-	std::vector<std::pair<int,Transform> > _path;
-	unsigned int _pathCurrentIndex;
-	unsigned int _pathGoalIndex;
-	Transform _pathTransformToGoal;
-
-};
-
-#endif /* RTABMAP_H_ */
-
-} // namespace rtabmap
+	void clearPath();
+	bool computePath(int targetNode, bool global);
+	bool computePath(const Transform & targetPose, bool global);
+	const std::vector<std::pair<int, Transform> > & getPath() const {return _path;}
+	std::vector<std::pair<int, Transform> > getPathNextPoses() const;
+	std::vector<int> getPathNextNodes() const;
+	int getPathCurrentGoalId() const;
+	const Transform & getPathTransformToGoal() const {return _pathTransformToGoal;}
+
+	std::map<int, Transform> getForwardWMPoses(int fromId, int maxNearestNeighbors, float radius, int maxDiffID) const;
+	std::list<std::map<int, Transform> > getPaths(std::map<int, Transform> poses) const;
+	void adjustLikelihood(std::map<int, float> & likelihood) const;
+	std::pair<int, float> selectHypothesis(const std::map<int, float> & posterior,
+											const std::map<int, float> & likelihood) const;
+
+private:
+	void optimizeCurrentMap(int id,
+			bool lookInDatabase,
+			std::map<int, Transform> & optimizedPoses,
+			std::multimap<int, Link> * constraints = 0) const;
+	std::map<int, Transform> optimizeGraph(
+			int fromId,
+			const std::set<int> & ids,
+			bool lookInDatabase,
+			std::multimap<int, Link> * constraints = 0) const;
+	void updateGoalIndex();
+	bool computePath(int targetNode, std::map<int, Transform> nodes, const std::multimap<int, rtabmap::Link> & constraints);
+
+	void setupLogFiles(bool overwrite = false);
+	void flushStatisticLogs();
+
+private:
+	// Modifiable parameters
+	bool _publishStats;
+	bool _publishLastSignature;
+	bool _publishPdf;
+	bool _publishLikelihood;
+	float _maxTimeAllowed; // in ms
+	unsigned int _maxMemoryAllowed; // signatures count in WM
+	float _loopThr;
+	float _loopRatio;
+	unsigned int _maxRetrieved;
+	unsigned int _maxLocalRetrieved;
+	bool _statisticLogsBufferedInRAM;
+	bool _statisticLogged;
+	bool _statisticLoggedHeaders;
+	bool _rgbdSlamMode;
+	float _rgbdLinearUpdate;
+	float _rgbdAngularUpdate;
+	float _newMapOdomChangeDistance;
+	int _globalLoopClosureIcpType;
+	bool _poseScanMatching;
+	bool _localLoopClosureDetectionTime;
+	bool _localLoopClosureDetectionSpace;
+	float _localRadius;
+	float _localImmunizationRatio;
+	int _localDetectMaxGraphDepth;
+	float _localPathFilteringRadius;
+	bool _localPathOdomPosesUsed;
+	std::string _databasePath;
+	bool _optimizeFromGraphEnd;
+	bool _reextractLoopClosureFeatures;
+	int _reextractNNType;
+	float _reextractNNDR;
+	int _reextractFeatureType;
+	int _reextractMaxWords;
+	bool _startNewMapOnLoopClosure;
+	float _goalReachedRadius; // meters
+	bool _planVirtualLinks;
+	bool _goalsSavedInUserData;
+
+	std::pair<int, float> _loopClosureHypothesis;
+	std::pair<int, float> _highestHypothesis;
+	double _lastProcessTime;
+
+	// Abstract classes containing all loop closure
+	// strategies for a type of signature or configuration.
+	EpipolarGeometry * _epipolarGeometry;
+	BayesFilter * _bayesFilter;
+	graph::Optimizer * _graphOptimizer;
+	ParametersMap _modifiedParameters;
+
+	Memory * _memory;
+
+	FILE* _foutFloat;
+	FILE* _foutInt;
+	std::list<std::string> _bufferedLogsF;
+	std::list<std::string> _bufferedLogsI;
+
+	Statistics statistics_;
+
+	std::string _wDir;
+
+	std::map<int, Transform> _optimizedPoses;
+	std::multimap<int, Link> _constraints;
+	Transform _mapCorrection;
+	Transform _mapTransform; // for localization mode
+	Transform _lastLocalizationPose; // for localization mode
+
+	// Planning stuff
+	std::vector<std::pair<int,Transform> > _path;
+	unsigned int _pathCurrentIndex;
+	unsigned int _pathGoalIndex;
+	Transform _pathTransformToGoal;
+
+};
+
+#endif /* RTABMAP_H_ */
+
+} // namespace rtabmap