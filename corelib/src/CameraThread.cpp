--- conflicted
+++ resolved
@@ -1,167 +1,159 @@
-/*
-Copyright (c) 2010-2014, Mathieu Labbe - IntRoLab - Universite de Sherbrooke
-All rights reserved.
-
-Redistribution and use in source and binary forms, with or without
-modification, are permitted provided that the following conditions are met:
-    * Redistributions of source code must retain the above copyright
-      notice, this list of conditions and the following disclaimer.
-    * Redistributions in binary form must reproduce the above copyright
-      notice, this list of conditions and the following disclaimer in the
-      documentation and/or other materials provided with the distribution.
-    * Neither the name of the Universite de Sherbrooke nor the
-      names of its contributors may be used to endorse or promote products
-      derived from this software without specific prior written permission.
-
-THIS SOFTWARE IS PROVIDED BY THE COPYRIGHT HOLDERS AND CONTRIBUTORS "AS IS" AND
-ANY EXPRESS OR IMPLIED WARRANTIES, INCLUDING, BUT NOT LIMITED TO, THE IMPLIED
-WARRANTIES OF MERCHANTABILITY AND FITNESS FOR A PARTICULAR PURPOSE ARE
-DISCLAIMED. IN NO EVENT SHALL THE COPYRIGHT HOLDER OR CONTRIBUTORS BE LIABLE FOR ANY
-DIRECT, INDIRECT, INCIDENTAL, SPECIAL, EXEMPLARY, OR CONSEQUENTIAL DAMAGES
-(INCLUDING, BUT NOT LIMITED TO, PROCUREMENT OF SUBSTITUTE GOODS OR SERVICES;
-LOSS OF USE, DATA, OR PROFITS; OR BUSINESS INTERRUPTION) HOWEVER CAUSED AND
-ON ANY THEORY OF LIABILITY, WHETHER IN CONTRACT, STRICT LIABILITY, OR TORT
-(INCLUDING NEGLIGENCE OR OTHERWISE) ARISING IN ANY WAY OUT OF THE USE OF THIS
-SOFTWARE, EVEN IF ADVISED OF THE POSSIBILITY OF SUCH DAMAGE.
-*/
-
-#include "rtabmap/core/CameraThread.h"
-#include "rtabmap/core/Camera.h"
-#include "rtabmap/core/CameraRGBD.h"
-#include "rtabmap/core/CameraEvent.h"
-
-#include <rtabmap/utilite/UTimer.h>
-#include <rtabmap/utilite/ULogger.h>
-
-namespace rtabmap
-{
-
-// ownership transferred
-CameraThread::CameraThread(Camera * camera) :
-		_camera(camera),
-		_cameraRGBD(0),
-		_seq(0)
-{
-	UASSERT(_camera != 0);
-}
-
-// ownership transferred
-CameraThread::CameraThread(CameraRGBD * camera) :
-		_camera(0),
-		_cameraRGBD(camera),
-		_seq(0)
-{
-	UASSERT(_cameraRGBD != 0);
-}
-
-CameraThread::~CameraThread()
-{
-	join(true);
-	if(_camera)
-	{
-		delete _camera;
-	}
-	if(_cameraRGBD)
-	{
-		delete _cameraRGBD;
-	}
-}
-
-void CameraThread::setImageRate(float imageRate)
-{
-	if(_camera)
-	{
-		_camera->setImageRate(imageRate);
-	}
-	if(_cameraRGBD)
-	{
-		_cameraRGBD->setImageRate(imageRate);
-	}
-}
-
-bool CameraThread::init()
-{
-	if(!this->isRunning())
-	{
-		_seq = 0;
-		if(_cameraRGBD)
+/*
+Copyright (c) 2010-2014, Mathieu Labbe - IntRoLab - Universite de Sherbrooke
+All rights reserved.
+
+Redistribution and use in source and binary forms, with or without
+modification, are permitted provided that the following conditions are met:
+    * Redistributions of source code must retain the above copyright
+      notice, this list of conditions and the following disclaimer.
+    * Redistributions in binary form must reproduce the above copyright
+      notice, this list of conditions and the following disclaimer in the
+      documentation and/or other materials provided with the distribution.
+    * Neither the name of the Universite de Sherbrooke nor the
+      names of its contributors may be used to endorse or promote products
+      derived from this software without specific prior written permission.
+
+THIS SOFTWARE IS PROVIDED BY THE COPYRIGHT HOLDERS AND CONTRIBUTORS "AS IS" AND
+ANY EXPRESS OR IMPLIED WARRANTIES, INCLUDING, BUT NOT LIMITED TO, THE IMPLIED
+WARRANTIES OF MERCHANTABILITY AND FITNESS FOR A PARTICULAR PURPOSE ARE
+DISCLAIMED. IN NO EVENT SHALL THE COPYRIGHT HOLDER OR CONTRIBUTORS BE LIABLE FOR ANY
+DIRECT, INDIRECT, INCIDENTAL, SPECIAL, EXEMPLARY, OR CONSEQUENTIAL DAMAGES
+(INCLUDING, BUT NOT LIMITED TO, PROCUREMENT OF SUBSTITUTE GOODS OR SERVICES;
+LOSS OF USE, DATA, OR PROFITS; OR BUSINESS INTERRUPTION) HOWEVER CAUSED AND
+ON ANY THEORY OF LIABILITY, WHETHER IN CONTRACT, STRICT LIABILITY, OR TORT
+(INCLUDING NEGLIGENCE OR OTHERWISE) ARISING IN ANY WAY OUT OF THE USE OF THIS
+SOFTWARE, EVEN IF ADVISED OF THE POSSIBILITY OF SUCH DAMAGE.
+*/
+
+#include "rtabmap/core/CameraThread.h"
+#include "rtabmap/core/Camera.h"
+#include "rtabmap/core/CameraRGBD.h"
+#include "rtabmap/core/CameraEvent.h"
+
+#include <rtabmap/utilite/UTimer.h>
+#include <rtabmap/utilite/ULogger.h>
+
+namespace rtabmap
+{
+
+// ownership transferred
+CameraThread::CameraThread(Camera * camera) :
+		_camera(camera),
+		_cameraRGBD(0),
+		_seq(0)
+{
+	UASSERT(_camera != 0);
+}
+
+// ownership transferred
+CameraThread::CameraThread(CameraRGBD * camera) :
+		_camera(0),
+		_cameraRGBD(camera),
+		_seq(0)
+{
+	UASSERT(_cameraRGBD != 0);
+}
+
+CameraThread::~CameraThread()
+{
+	join(true);
+	if(_camera)
+	{
+		delete _camera;
+	}
+	if(_cameraRGBD)
+	{
+		delete _cameraRGBD;
+	}
+}
+
+void CameraThread::setImageRate(float imageRate)
+{
+	if(_camera)
+	{
+		_camera->setImageRate(imageRate);
+	}
+	if(_cameraRGBD)
+	{
+		_cameraRGBD->setImageRate(imageRate);
+	}
+}
+
+bool CameraThread::init()
+{
+	if(!this->isRunning())
+	{
+		_seq = 0;
+		if(_cameraRGBD)
+		{
+			return _cameraRGBD->init();
+		}
+		else
+		{
+			return _camera->init();
+		}
+
+		// Added sleep time to ignore first frames (which are darker)
+		uSleep(1000);
+	}
+	else
+	{
+		UERROR("Cannot initialize the camera because it is already running...");
+	}
+	return false;
+}
+
+void CameraThread::mainLoop()
+{
+	UTimer timer;
+	UDEBUG("");
+	cv::Mat rgb, depth;
+	float fx = 0.0f;
+	float fyOrBaseline = 0.0f;
+	float cx = 0.0f;
+	float cy = 0.0f;
+	double stamp = UTimer::now();
+	if(_cameraRGBD)
+	{
+		_cameraRGBD->takeImage(rgb, depth, fx, fyOrBaseline, cx, cy, stamp);
+	}
+	else
+	{
+		rgb = _camera->takeImage();
+	}
+
+	if(!rgb.empty())
+	{
+		if(_cameraRGBD)
 		{
-			return _cameraRGBD->init();
-		}
-		else
-		{
-			return _camera->init();
-		}
-
-		// Added sleep time to ignore first frames (which are darker)
-		uSleep(1000);
-	}
-	else
-	{
-		UERROR("Cannot initialize the camera because it is already running...");
-	}
-	return false;
-}
-
-void CameraThread::mainLoop()
-{
-	UTimer timer;
-	UDEBUG("");
-	cv::Mat rgb, depth;
-	float fx = 0.0f;
-	float fyOrBaseline = 0.0f;
-	float cx = 0.0f;
-	float cy = 0.0f;
-	double stamp = UTimer::now();
-	if(_cameraRGBD)
-	{
-<<<<<<< HEAD
-		_cameraRGBD->takeImage(rgb, depth, fx, fy, cx, cy, stamp);
-=======
-		_cameraRGBD->takeImage(rgb, depth, fx, fyOrBaseline, cx, cy);
->>>>>>> 039ae45d
-	}
-	else
-	{
-		rgb = _camera->takeImage();
-	}
-
-	if(!rgb.empty())
-	{
-		if(_cameraRGBD)
-		{
-<<<<<<< HEAD
-			SensorData data(rgb, depth, fx, fy, cx, cy, _cameraRGBD->getLocalTransform(), Transform(), 1, 1, ++_seq, stamp);
-=======
-			SensorData data;
-			if(dynamic_cast<CameraStereoDC1394*>(_cameraRGBD) || dynamic_cast<CameraStereoDC1394*>(_cameraRGBD))
-			{
-				//stereo
-				data = SensorData(rgb, depth, StereoCameraModel(fx, fx, cx, cy, fyOrBaseline, _cameraRGBD->getLocalTransform()), ++_seq, UTimer::now());
-				UASSERT(data.stereoCameraModel().isValid());
+			SensorData data;
+			if(dynamic_cast<CameraStereoDC1394*>(_cameraRGBD) || dynamic_cast<CameraStereoDC1394*>(_cameraRGBD))
+			{
+				//stereo
+				data = SensorData(rgb, depth, StereoCameraModel(fx, fx, cx, cy, fyOrBaseline, _cameraRGBD->getLocalTransform()), ++_seq, stamp);
+				UASSERT(data.stereoCameraModel().isValid());
+			}
+			else
+			{
+				data = SensorData(rgb, depth, CameraModel(fx, fyOrBaseline, cx, cy, _cameraRGBD->getLocalTransform()), ++_seq, stamp);
+				UASSERT(data.cameraModels().size() == 1 && data.cameraModels()[0].isValid());
 			}
-			else
-			{
-				data = SensorData(rgb, depth, CameraModel(fx, fyOrBaseline, cx, cy, _cameraRGBD->getLocalTransform()), ++_seq, UTimer::now());
-				UASSERT(data.cameraModels().size() == 1 && data.cameraModels()[0].isValid());
-			}
->>>>>>> 039ae45d
-			this->post(new CameraEvent(data, _cameraRGBD->getSerial()));
-		}
-		else
-		{
-			this->post(new CameraEvent(rgb, ++_seq, stamp));
-		}
-	}
-	else if(!this->isKilled())
-	{
-		if(_cameraRGBD)
-		{
-			UWARN("no more images...");
-		}
-		this->kill();
-		this->post(new CameraEvent());
-	}
-}
-
-} // namespace rtabmap
+			this->post(new CameraEvent(data, _cameraRGBD->getSerial()));
+		}
+		else
+		{
+			this->post(new CameraEvent(rgb, ++_seq, stamp));
+		}
+	}
+	else if(!this->isKilled())
+	{
+		if(_cameraRGBD)
+		{
+			UWARN("no more images...");
+		}
+		this->kill();
+		this->post(new CameraEvent());
+	}
+}
+
+} // namespace rtabmap